/*
Copyright 2019 GramLabs, Inc.

Licensed under the Apache License, Version 2.0 (the "License");
you may not use this file except in compliance with the License.
You may obtain a copy of the License at

    http://www.apache.org/licenses/LICENSE-2.0

Unless required by applicable law or agreed to in writing, software
distributed under the License is distributed on an "AS IS" BASIS,
WITHOUT WARRANTIES OR CONDITIONS OF ANY KIND, either express or implied.
See the License for the specific language governing permissions and
limitations under the License.
*/

// Package version is used to expose the current version information as populated
// by the build process. With a default value of "unreleased" the `BuildMetadata`
// indicates that `Version` will likely be used as _next_ Git tag. During a build
// some or all of the variables my be overridden using the Go linker.
package version

var (
<<<<<<< HEAD
	Version       = "v1.4.0"
=======
	// Version is a "v" prefixed Semver
	Version = "v1.4.0"
	// BuildMetadata is the Semver build metadata stored independent of the version string
>>>>>>> e2bbb30c
	BuildMetadata = "unreleased"
	// GitCommit is a Git commit identifier
	GitCommit = ""
)

// Info represents available version information
type Info struct {
	Version       string `json:"version"`
	BuildMetadata string `json:"build"`
	GitCommit     string `json:"gitCommit"`
}

// String returns the full Semver of the version information
func (i *Info) String() string {
	if i.Version == "" {
		return "v0.0.0"
	}
	if i.BuildMetadata == "" {
		return i.Version
	}
	return i.Version + "+" + i.BuildMetadata
}

// GetInfo returns the full version information
func GetInfo() *Info {
	return &Info{
		Version:       Version,
		BuildMetadata: BuildMetadata,
		GitCommit:     GitCommit,
	}
}<|MERGE_RESOLUTION|>--- conflicted
+++ resolved
@@ -21,13 +21,9 @@
 package version
 
 var (
-<<<<<<< HEAD
-	Version       = "v1.4.0"
-=======
 	// Version is a "v" prefixed Semver
 	Version = "v1.4.0"
 	// BuildMetadata is the Semver build metadata stored independent of the version string
->>>>>>> e2bbb30c
 	BuildMetadata = "unreleased"
 	// GitCommit is a Git commit identifier
 	GitCommit = ""
